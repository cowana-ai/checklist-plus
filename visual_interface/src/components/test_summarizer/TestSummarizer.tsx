--- conflicted
+++ resolved
@@ -2,11 +2,7 @@
 import { observer } from 'mobx-react';
 import { observable } from "mobx";
 
-<<<<<<< HEAD
-import { Row, Col, Divider, Switch, Input, Icon, List, Select, Descriptions, Spin } from 'antd';
-=======
 import { Row, Col, Divider, Switch, Input, Spin, List, Select, Descriptions } from 'antd';
->>>>>>> 555b15ee
 import { TestResult } from "../../stores/tests/TestResult";
 
 import { TestStatsViz } from './TestResultBar';
@@ -181,12 +177,7 @@
     }
 
     public render(): JSX.Element {
-<<<<<<< HEAD
-        console.log(testStore.testResult);
-        if (!testStore.testResult) { return null; }
-=======
         if (!testStore.testResult || this.props.forceSkip) { return null; }
->>>>>>> 555b15ee
         let baseWidth = 200;
         const increment = 30;
         if (testStore.testResult.testStats.nfiltered) { baseWidth += 50};
@@ -216,22 +207,6 @@
                     //key={testStore.testResult.key() + testStore.searchTags.join("-") + `${testStore.failCaseOnly}`}
                     className="compact full-width overflow-y"
                     dataSource={testStore.testcases}
-<<<<<<< HEAD
-                    renderItem={(testcase: TestCase, idx: number) =>
-                        <List itemLayout="horizontal" 
-                            size="small" split={false} key={"key1"}
-                            className="testcase-block full-width"
-                            style={{ borderColor: testcase.succeed ? utils.color.success : utils.color.fail }}
-                            dataSource={testcase.examples}
-                            renderItem={(example: TestExample, i: number) =>
-                                <List.Item key={"key2"}>
-                                    {/*<div 
-                                        style={{borderBottom: i === 0 ? null : "1px dashed #ebedf0"}}
-                                    className="full-width"></div>*/}
-                                    <TestExampleView example={example} />
-                                </List.Item>} />
-                    }/>
-=======
                     renderItem={(testcase: TestCase, idx: number) => {
                         const key = testcase.key();
                         return <List itemLayout="horizontal" 
@@ -241,7 +216,6 @@
                         dataSource={testcase.examples}
                         renderItem={(example: TestExample, i: number) => <TestExampleView example={example} />} />
                 }}/>
->>>>>>> 555b15ee
                 </InfiniteScroll>
                 </div>
                 </Spin>
