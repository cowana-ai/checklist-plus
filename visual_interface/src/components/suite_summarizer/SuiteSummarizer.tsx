import * as React from 'react';
import { observer } from 'mobx-react';
import { Table, Divider, Card } from 'antd';
import { suiteStore } from '../../stores/tests/SuiteStore';
import { TestType } from '../../stores/Interface';
import { utils } from '../../stores/Utils';
import { TestResult } from '../../stores/tests/TestResult';
import { TestStatsViz } from '../test_summarizer/TestResultBar';
import { testStore } from '../../stores/tests/TestStore';
import { TestSummarizer } from "../test_summarizer/TestSummarizer"; 
import { TestStats } from '../../stores/tests/TestStats';

import * as d3Scale from 'd3-scale';

interface SuiteSummarizerProps {
  	onSelect: (testname: TestResult) => void;
  	onSearch: () => void;
    onFetch: () => void;
}

type CellValue = {
  key: string;
  tests: TestResult[];
}

type CellType = {
	key: string;
  	capability: string;
	mft: CellValue;
	inv: CellValue;
	dir: CellValue;
}

const headerMapper: {[key: string]: JSX.Element} = {
  mft: <span><b>M</b>in <b>F</b>unction <b>T</b>est</span>,
  inv: <span><b>INV</b>ariance</span>,
  dir: <span><b>DIR</b>ectional</span>
}

@observer
export class SuiteSummarizer extends React.Component<SuiteSummarizerProps, {}> {
	public colorScale: any;
	public colorFontScale: any;
	constructor(state: SuiteSummarizerProps, context: any) {
        super(state, context);
		this.renderPerCapability = this.renderPerCapability.bind(this);
		this.colorScale = d3Scale.scaleQuantize()
			.domain([0, 1])
			.range(["#3182bd", "#9ecae1", "#bdbdbd", "#fdae6b", "#e6550d"]);
		this.colorFontScale = d3Scale.scaleQuantize()
			.domain([0, 1])
			.range(["white", "black", "black", "black", "white"]);
		this.colorScale = this.colorScale.bind(this);
		this.colorFontScale = this.colorFontScale.bind(this);
		this.renderTable = this.renderTable.bind(this);
    }
	public componentDidMount() {
		if ((window as any).Jupyter) {
			(window as any).Jupyter.keyboard_manager.disable();
		}
	}
	public componentDidUpdate() {
		if ((window as any).Jupyter) {
			(window as any).Jupyter.keyboard_manager.disable();
		}
	}
	public componentWillUnmount(): void {
		if ((window as any).Jupyter) {
			(window as any).Jupyter.keyboard_manager.enable();
		}
	}

	public renderPerType(tests: TestResult[], maxNameLength: number): JSX.Element {
		// first, get the types
		const sources = tests.map(t => {
			return {
				name: t.name.padEnd(maxNameLength), 
				key: t.key(), 
				test: t,
				fail_rate: t.testStats}
		});

		const columns: any[] = [
			{ 
				title: 'test name', dataIndex: 'name', key: 'name',
				render: (name: string, __, _) => <pre 
					style={{ marginTop: 0, marginBottom: -1}}>{name.padEnd(maxNameLength)}</pre>
			}, { 
				title: 'failure rate', dataIndex: 'fail_rate', key: 'fail_rate', 
				render: (stats: TestStats, __, _) => <div style={{ marginTop: 0, marginBottom: -5}}>
					<pre>
						<span style={{"verticalAlign": "super", display: "inline"}}>
							<code>{stats.strRate("fail", true)}</code></span>
						<span style={{display: "inline", marginLeft: 10}}>
						<TestStatsViz data={[stats]} type={"fail"}/></span>
					</pre>
				</div>
			},
		]
		type RecordType = {name: string, key: string, test: TestResult, fail_rate: TestStats};
		return <Table size="small" bordered
			expandedRowKeys={testStore.testResult ? [testStore.testResult.key()] : []}
<<<<<<< HEAD
=======

>>>>>>> 555b15ee
			onExpand={
				(expanded: boolean, record: RecordType) => {
				this.props.onSelect(null);
				this.props.onSelect(record.test);
			}}
			rowKey={(row) => row.name}
			expandedRowRender={(record: {name: string, key: string, fail_rate: TestStats}) => {
				const selectedTest = testStore.testResult;
				const selectedKey = selectedTest ? selectedTest.key() : "NOT-A-KEY";
				console.log(selectedKey, record.key)
				return selectedKey === record.key ? <div
					key={`${record.key} ${selectedKey}`}
					style={{backgroundColor: "white"}}
					><TestSummarizer 
					forceSkip={selectedKey !== record.key}
					key={`${record.key} ${selectedKey}`}
					onFetch={() => {this.props.onFetch()}}
					onSearch={() => {this.props.onSearch()}} /></div> : null
			}}
			pagination={false}
			dataSource={sources} columns={columns} />;
	}

	public renderPerCapability(row: CellType): JSX.Element {
		const types: TestType[] = ["mft", "inv", "dir"];
		return <div key={row.capability}>
		{types.map(ttype => {
			const tests = row[ttype].tests//.sort((a, b) => b.testStats.rate("fail") - a.testStats.rate("fail"));
			const maxNameLength = Math.max(...tests.map(t => t.name.length));
			return tests.length > 0 ? <div key={ttype}>
				<Divider className="info-header" >{headerMapper[ttype]}</Divider>
				{this.renderPerType(tests, maxNameLength)} 
			</div> : null
		})}
		</div>
	}

	public renderTable(): JSX.Element {
		const tests = suiteStore.overviewTests;
		// first, get the types
		const types: TestType[] = ["mft", "inv", "dir"];
		const capabilities: string[] = tests.map(t => t.capability).filter(utils.uniques);
		const testsByCaps = utils.groupBy(tests, "capability");
		const sources = [];

		capabilities.forEach((cap: string) => {
			const localTests = cap in testsByCaps ? testsByCaps[cap] : [];
			const testsByType = utils.groupBy(localTests, "type");
			const curSource = { key: cap, capability: cap };
			types.forEach((ttype: TestType) => {
				const cellTests = ttype in testsByType ? testsByType[ttype] : [];
				curSource[ttype] = {
					key: `${ttype}-${cap}`,
					tests: cellTests,
				}
			});
			sources.push(curSource as CellType);
		})

		const columns: any[] = [{ 
			title: 'Capabilities', dataIndex: 'capability', key: 'capability',
		}]
		types.forEach(ttype => {
		columns.push({
			title: <div>
				<div>{headerMapper[ttype]}</div>
				<small><i>failure rate % (over N tests)</i></small>
			</div>, 
			dataIndex: ttype, key: ttype,
			render: (cell, row, _) => {
				const tests = cell.tests;
				const nTests = tests.length;
				const avgRate = nTests === 0 ? 
					0 : tests.map(t => t.testStats.rate("fail")).reduce((a, b) => a + b, 0) / nTests;
				const rateStr = (avgRate * 100).toFixed(1) + "%";
				return {
						props: {
						  style: { 
							  background: nTests === 0 ? "white" : this.colorScale(avgRate),
							  //boxShadow: "inset 0px 0px 0px 5px white" ,
							  //boxSizing: "border-box",
							  color: this.colorFontScale(avgRate) 
							}
						},
						children: <div key={ttype}>{nTests > 0 ? `${rateStr} (${nTests})` : null}</div>
					};
				}
			})
		})
		return <Table 
			key={tests.map(t => t.key()).join("-")}
			pagination={false}
			rowKey={(row: CellType) => row.capability}
			expandedRowRender={this.renderPerCapability}
			dataSource={sources} columns={columns} />;
	}

	public render(): JSX.Element {
		if (!suiteStore.overviewTests) { return null; }
<<<<<<< HEAD
		//console.log(testStore.testResult);
=======
>>>>>>> 555b15ee
		return this.renderTable();
	}
}<|MERGE_RESOLUTION|>--- conflicted
+++ resolved
@@ -100,10 +100,7 @@
 		type RecordType = {name: string, key: string, test: TestResult, fail_rate: TestStats};
 		return <Table size="small" bordered
 			expandedRowKeys={testStore.testResult ? [testStore.testResult.key()] : []}
-<<<<<<< HEAD
-=======
-
->>>>>>> 555b15ee
+
 			onExpand={
 				(expanded: boolean, record: RecordType) => {
 				this.props.onSelect(null);
@@ -203,10 +200,7 @@
 
 	public render(): JSX.Element {
 		if (!suiteStore.overviewTests) { return null; }
-<<<<<<< HEAD
 		//console.log(testStore.testResult);
-=======
->>>>>>> 555b15ee
 		return this.renderTable();
 	}
 }