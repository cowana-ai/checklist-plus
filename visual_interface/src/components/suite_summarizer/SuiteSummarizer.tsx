--- conflicted
+++ resolved
@@ -73,15 +73,11 @@
 	public renderPerType(tests: TestResult[], maxNameLength: number): JSX.Element {
 		// first, get the types
 		const sources = tests.map(t => {
-<<<<<<< HEAD
-			return {name: t.name.padEnd(maxNameLength), key: t.key(), fail_rate: t.testStats}
-=======
 			return {
-				name: t.name, 
+				name: t.name.padEnd(maxNameLength), 
 				key: t.key(), 
 				test: t,
 				fail_rate: t.testStats}
->>>>>>> bbaf5af8
 		});
 
 		const columns: any[] = [
@@ -110,16 +106,12 @@
 			rowKey={(row) => row.name}
 			expandedRowRender={(record: {name: string, key: string, fail_rate: TestStats}) => {
 				const selectedTest = testStore.testResult;
-<<<<<<< HEAD
 				const selectedKey = selectedTest ? selectedTest.key() : "NOT-A-KEY";
 				console.log(selectedKey, record.key)
-				return selectedKey === record.key ? <Card key={`${record.key} ${selectedKey}`}><TestSummarizer 
-=======
-				const selectedKey = selectedTest ? selectedTest.key() : "";
 				return selectedKey === record.key ? <div
+					key={`${record.key} ${selectedKey}`}
 					style={{backgroundColor: "white"}}
 					><TestSummarizer 
->>>>>>> bbaf5af8
 					key={`${record.key} ${selectedKey}`}
 					onFetch={this.props.onFetch}
 					onSearch={this.props.onSearch} /></div> : null
