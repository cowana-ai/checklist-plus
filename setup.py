from setuptools import setup, find_packages
from setuptools.command.develop import develop
from setuptools.command.install import install
from setuptools.command.bdist_egg import bdist_egg
from setuptools.command.egg_info import egg_info
from setuptools.command.build_py import build_py

from subprocess import check_call
import sys
import os
def enable_visual_interface():
    check_call([f"{sys.executable} -m pip install jupyter"], shell=True)
    import notebook
    notebook.nbextensions.install_nbextension_python(
        "checklist.viewer", user=True, overwrite=True, symlink=True)
    notebook.nbextensions.enable_nbextension_python(
        "checklist.viewer")

def enable_visual_interface_shell_cmd(direction):
    sys.path.append(direction)
    enable_visual_interface()
    #"""

class PostDevelopCommand(develop):
    """Pre-installation for development mode."""
    def run(self):
        develop.run(self)
        #enable_visual_interface()
        self.execute(enable_visual_interface_shell_cmd, (self.install_lib,), msg="Running post install task")

class BdistEggCommand(bdist_egg):
    def run(self):
        bdist_egg.run(self)
        enable_visual_interface()
        #self.execute(enable_visual_interface_shell_cmd, (self.install_lib,), msg=f"Running post install task on {sys.executable}")

class BuildPyCommand(build_py):
    def run(self):
        build_py.run(self)
        enable_visual_interface()
        #self.execute(enable_visual_interface_shell_cmd, (self.install_lib,), msg="Running post install task")

class PostInstallCommand(install):
    def run(self):
        #super().do_egg_install()
        install.run(self)
        self.execute(enable_visual_interface_shell_cmd, (self.install_lib,), msg="Running post install task")
        #enable_visual_interface()

class EggInfoCommand(egg_info):
    def run(self):
        egg_info.run(self)
        enable_visual_interface()
        #self.execute(enable_visual_interface_shell_cmd, (self.install_lib,), msg="Running post install task")

setup(name='checklist',
<<<<<<< HEAD
      version='0.0.6',
=======
      version='0.0.2',
>>>>>>> 2bd5bdec
      description='Beyond Accuracy: Behavioral Testing of NLP Models with CheckList',
      url='http://github.com/marcotcr/checklist',
      author='Marco Tulio Ribeiro',
      author_email='marcotcr@gmail.com',
      license='MIT',
      packages= find_packages(exclude=['js', 'node_modules', 'tests']),
      install_requires=[
        'numpy>=1.18',
        'spacy>=2.2',
        'munch>=2.5',
        'dill>=0.3.1',
        'jupyter>=1.0',
        'ipywidgets>=7.5',
        'transformers>=2.8',
        'pattern>=3.6'
      ],
      cmdclass={
        'develop': PostDevelopCommand,
        'install': PostInstallCommand,
        'bdist_egg': BdistEggCommand,
        'egg_info': EggInfoCommand,
        'build_py': BuildPyCommand,

     },
      package_data={'viewer':['static/*'], "data": ["*"]},
      #include_package_data=True,
      zip_safe=False
)<|MERGE_RESOLUTION|>--- conflicted
+++ resolved
@@ -54,11 +54,7 @@
         #self.execute(enable_visual_interface_shell_cmd, (self.install_lib,), msg="Running post install task")
 
 setup(name='checklist',
-<<<<<<< HEAD
-      version='0.0.6',
-=======
-      version='0.0.2',
->>>>>>> 2bd5bdec
+      version='0.0.8',
       description='Beyond Accuracy: Behavioral Testing of NLP Models with CheckList',
       url='http://github.com/marcotcr/checklist',
       author='Marco Tulio Ribeiro',
@@ -83,7 +79,7 @@
         'build_py': BuildPyCommand,
 
      },
-      package_data={'viewer':['static/*'], "data": ["*"]},
+      package_data={'viewer':['static/*'], "data": ["*"], 'checklist': ['data/*', 'viewer/static/*']},
       #include_package_data=True,
       zip_safe=False
 )