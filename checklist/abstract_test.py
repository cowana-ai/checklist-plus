--- conflicted
+++ resolved
@@ -1,535 +1,532 @@
-from abc import ABC, abstractmethod
-import dill
-from munch import Munch
-import numpy as np
-import inspect
-from .expect import iter_with_optional, Expect
-
-from .viewer.test_summarizer import TestSummarizer
-
-def load_test(file):
-    dill._dill._reverse_typemap['ClassType'] = type
-    return dill.load(open(file, 'rb'))
-
-def read_pred_file(path, file_format=None, format_fn=None, ignore_header=False):
-    f = open(path, 'r')
-    if ignore_header:
-        f.readline()
-    preds = []
-    confs = []
-    if file_format == 'pred_only':
-        format_fn = lambda x: (int(x), 1) if x.isdigit() else (x, 1)
-    elif file_format == 'softmax':
-        def formatz(x):
-            confs = np.array([float(y) for y in x.split()])
-            pred = int(np.argmax(confs))
-            return pred, confs
-        format_fn = formatz
-    elif file_format == 'pred_and_conf':
-        def formatz(x):
-            pred, conf = x.split()
-            if pred.isdigit():
-                pred = int(pred)
-            return pred, float(conf)
-        format_fn = formatz
-    elif file_format == 'pred_and_softmax':
-        def formatz(x):
-            allz = x.split()
-            pred = allz[0]
-            confs = np.array([float(x) for x in allz[1:]])
-            if pred.isdigit():
-                pred = int(pred)
-            return pred, confs
-        format_fn = formatz
-    elif file_format is None:
-        pass
-    else:
-        raise(Exception('file_format %s not suported. Accepted values are pred_only, softmax, pred_and_conf, pred_and_softmax' % file_format))
-    for l in f:
-        l = l.strip('\n')
-        p, c = format_fn(l)
-        preds.append(p)
-        confs.append(c)
-    return preds, confs
-
-class AbstractTest(ABC):
-    def __init__(self, data, expect, labels=None, meta=None, agg_fn='all',
-                 templates=None, print_first=None, name=None, capability=None,
-                 description=None):
-        self.data = data
-        self.expect = expect
-        self.labels = labels
-        self.meta = meta
-        self.agg_fn = agg_fn
-        self.templates = templates
-        self.print_first = print_first
-        self.run_idxs = None
-        self.name = name
-        self.capability = capability
-        self.description = description
-    def save(self, file):
-        dill.dump(self, open(file, 'wb'), recurse=True)
-
-    @staticmethod
-    def from_file(file):
-        return load_test(file)
-
-    def _extract_examples_per_testcase(
-        self, xs, preds, confs, expect_results, labels, meta, nsamples, only_include_fail=True):
-        iters = list(iter_with_optional(xs, preds, confs, labels, meta))
-        idxs = [0] if self.print_first else []
-        idxs = [i for i in np.argsort(expect_results) if not only_include_fail or expect_results[i] <= 0]
-        if preds is None or (type(preds) == list and len(preds) == 0) or len(idxs) > len(iters):
-            return None
-        if self.print_first:
-            if 0 in idxs:
-                idxs.remove(0)
-            idxs.insert(0, 0)
-        idxs = idxs[:nsamples]
-        iters = [iters[i] for i in idxs]
-        return idxs, iters, [expect_results[i] for i in idxs]
-
-    def print(self, xs, preds, confs, expect_results, labels=None, meta=None, format_example_fn=None, nsamples=3):
-        result = self._extract_examples_per_testcase(
-            xs, preds, confs, expect_results, labels, meta, nsamples, only_include_fail=True)
-<<<<<<< HEAD
-=======
-        if not result:
-            return
-        idxs, iters, _ = result
->>>>>>> 3a5737cd
-        for x, pred, conf, label, meta in iters:
-            print(format_example_fn(x, pred, conf, label, meta))
-        if type(preds) in [np.array, np.ndarray, list] and len(preds) > 1:
-            print()
-        print('----')
-
-    def check_results(self):
-        if not hasattr(self, 'results') or not self.results:
-            raise(Exception('No results. Run run() first'))
-
-    def set_expect(self, expect):
-        """Sets and updates expectation function
-
-        Parameters
-        ----------
-        expect : function
-            Expectation function, takes an AbstractTest (self) as parameter
-            see expect.py for details
-        """
-        self.expect = expect
-        self.update_expect()
-
-    def update_expect(self):
-        self._check_results()
-        self.results.expect_results = self.expect(self)
-        self.results.passed = Expect.aggregate(self.results.expect_results, self.agg_fn)
-
-    def example_list_and_indices(self, n=None, seed=None):
-        """Subsamples test cases
-
-        Parameters
-        ----------
-        n : int
-            Number of testcases to sample
-        seed : int
-            Seed to use
-
-        Returns
-        -------
-        tuple(list, list)
-            First list is a list of examples
-            Second list maps examples to testcases.
-
-        For example, let's say we have two testcases: [a, b, c] and [d, e].
-        The first list will be [a, b, c, d, e]
-        the second list will be [0, 0, 0, 1, 1]
-
-        Also updates self.run_idxs if n is not None to indicate which testcases
-        were run. Also updates self.result_indexes with the second list.
-
-        """
-        if seed is not None:
-            np.random.seed(seed)
-        self.run_idxs = None
-        idxs = list(range(len(self.data)))
-        if n is not None:
-            idxs = np.random.choice(idxs, min(n, len(idxs)), replace=False)
-            self.run_idxs = idxs
-        if type(self.data[0]) in [list, np.array]:
-            all = [(i, y) for i in idxs for y in self.data[i]]
-            result_indexes, examples = map(list, list(zip(*all)))
-        else:
-            examples = [self.data[i] for i in idxs]
-            result_indexes = idxs# list(range(len(self.data)))
-        self.result_indexes = result_indexes
-        return examples, result_indexes
-
-    def update_results_from_preds(self, preds, confs):
-        """Updates results from preds and confs
-        Assumes that example_lists_and_indices or to_raw_examples or to_raw_file
-        was called before, so that self.result_indexes exists
-        Parameters
-        ----------
-        preds : list
-            Predictions
-        confs : list
-            Confidences
-
-        Updates self.results.preds and self.results.confs
-        """
-        result_indexes = self.result_indexes
-        if type(self.data[0]) == list:
-            self.results.preds = [[] for _ in self.data]
-            self.results.confs  = [[] for _ in self.data]
-            for i, p, c in zip(result_indexes, preds, confs):
-                self.results.preds[i].append(p)
-                self.results.confs[i].append(c)
-            for i in range(len(self.results.preds)):
-                self.results.preds[i] = np.array(self.results.preds[i])
-                self.results.confs[i] = np.array(self.results.confs[i])
-        else:
-            self.results.preds = [None for _ in self.data]
-            self.results.confs = [None for _ in self.data]
-            for i, p, c in zip(result_indexes, preds, confs):
-                self.results.preds[i] = p
-                self.results.confs[i] = c
-
-    def to_raw_examples(self, file_format=None, format_fn=None, n=None, seed=None):
-        """Flattens all test examples into a single list
-
-        Parameters
-        ----------
-        file_format : string, must be one of 'jsonl', 'squad', or None
-            None just calls str(x) for each example in self.data
-        format_fn : function or None
-            If not None, call this function to format each example in self.data
-        n : int
-            If not None, number of samples to draw
-        seed : int
-            Seed to use if n is not None
-
-        Returns
-        -------
-        list(string)
-            List of all examples. Indices of example to test case will be
-            stored in self.result_indexes. If n is not None, self.run_idxs will
-            store the test case indexes.
-        """
-        if file_format == 'jsonl':
-            import json
-            format_fn = lambda x: json.dumps(x)
-        else:
-            if format_fn is None:
-                format_fn = lambda x: str(x).replace('\n', ' ')
-        examples, indices = self.example_list_and_indices(n, seed=seed)
-        examples = [format_fn(x) for x in examples]
-        return examples
-
-    def to_raw_file(self, path, file_format=None, format_fn=str, header=None, n=None, seed=None):
-        """Flatten test cases into individual examples and print them to file.
-        Indices of example to test case will be stored in self.result_indexes.
-        If n is not None, self.run_idxs will store the test case indexes.
-
-        Parameters
-        ----------
-        path : string
-            File path
-        file_format : string, must be one of 'jsonl', 'squad', or None
-            None just calls str(x) for each example in self.data
-        format_fn : function or None
-            If not None, call this function to format each example in self.data
-        header : string
-            If not None, first line of file
-        n : int
-            If not None, number of samples to draw
-        seed : int
-            Seed to use if n is not None
-        """
-        # file_format can be jsonl, TODO
-        # format_fn takes an example and outputs a line in the file
-        ret = ''
-        if header is not None:
-            ret += header.strip('\n') + '\n'
-        examples = self.to_raw_examples(file_format=file_format, format_fn=format_fn, n=n, seed=seed)
-        ret += '\n'.join(examples)
-        f = open(path, 'w')
-        f.write(ret)
-        f.close()
-
-    def _results_exist(self):
-        return hasattr(self, 'results') and self.results
-
-    def _check_results(self):
-        if not self._results_exist():
-            raise(Exception('No results. Run run() first'))
-
-    def _check_create_results(self, overwrite, check_only=False):
-        if self._results_exist() and not overwrite:
-            raise(Exception('Results exist. To overwrite, set overwrite=True'))
-        if not check_only:
-            self.results = Munch()
-
-    def run_from_preds_confs(self, preds, confs, overwrite=False):
-        """Update self.results (run tests) from list of predictions and confidences
-
-        Parameters
-        ----------
-        preds : list
-            predictions
-        confs : list
-            confidences
-        overwrite : bool
-            If False, raise exception if results already exist
-        """
-        self._check_create_results(overwrite)
-        self.update_results_from_preds(preds, confs)
-        self.update_expect()
-
-    def run_from_file(self, path, file_format=None, format_fn=None, ignore_header=False, overwrite=False):
-        """Update self.results (run tests) from a prediction file
-
-        Parameters
-        ----------
-        path : string
-            prediction file path
-        file_format : string
-            None, or one of 'pred_only', 'softmax', 'pred_and_conf', 'pred_and_softmax', 'squad',
-            pred_only: each line has a prediction
-            softmax: each line has prediction probabilities separated by spaces
-            pred_and_conf: each line has a prediction and a confidence value, separated by a space
-            pred_and_softmax: each line has a prediction and all softmax probabilities, separated by a space
-            squad: TODO
-        format_fn : function
-            If not None, function that reads a line in the input file and outputs a tuple of (prediction, confidence)
-        ignore_header : bool
-            If True, skip first line in the file
-        overwrite : bool
-            If False, raise exception if results already exist
-        """
-        # file_format can be 'pred_only' (only preds, conf=1), TODO
-        # Format_fn takes a line in the file and outputs (pred, conf)
-        # Checking just to avoid reading the file in vain
-        self._check_create_results(overwrite, check_only=True)
-        preds, confs = read_pred_file(path, file_format=file_format,
-                                 format_fn=format_fn,
-                                 ignore_header=ignore_header)
-        self.run_from_preds_confs(preds, confs, overwrite=overwrite)
-
-
-
-    def run(self, predict_and_confidence_fn, overwrite=False, verbose=True, n=None, seed=None):
-        """Runs tests
-
-        Parameters
-        ----------
-        predict_and_confidence_fn : function
-            Takes as input a list of examples
-            Outputs a tuple (predictions, confidences)
-        overwrite : bool
-            If False, raise exception if results already exist
-        verbose : bool
-            If True, print extra information
-        n : int
-            If not None, number of samples to draw
-        seed : int
-            Seed to use if n is not None
-
-        Returns
-        -------
-        type
-            Description of returned object.
-
-        """
-        # Checking just to avoid predicting in vain, will be created in run_from_preds_confs
-        self._check_create_results(overwrite, check_only=True)
-        examples, result_indexes = self.example_list_and_indices(n, seed=seed)
-
-        if verbose:
-            print('Predicting %d examples' % len(examples))
-        preds, confs = predict_and_confidence_fn(examples)
-        self.run_from_preds_confs(preds, confs, overwrite=overwrite)
-
-    def fail_idxs(self):
-        self._check_results()
-        return np.where(self.results.passed == False)[0]
-
-    def filtered_idxs(self):
-        self._check_results()
-        return np.where(self.results.passed == None)[0]
-
-    def get_stats(self):
-        stats = Munch()
-        self._check_results()
-        n_run = n = len(self.data)
-        if self.run_idxs is not None:
-            n_run = len(self.run_idxs)
-        fails = self.fail_idxs().shape[0]
-        filtered = self.filtered_idxs().shape[0]
-        nonfiltered = n_run - filtered
-        stats.testcases = n
-        if n_run != n:
-            stats.testcases_run = n_run
-        if filtered:
-            stats.after_filtering = nonfiltered
-            stats.after_filtering_rate = 100 * nonfiltered / n_run
-        if nonfiltered != 0:
-            stats.fails = fails
-            stats.fail_rate = 100 * fails / nonfiltered
-        return stats
-
-
-    def print_stats(self):
-        stats = self.get_stats()
-        print('Test cases:      %d' % stats.testcases)
-        if 'testcases_run' in stats:
-            print('Test cases run:  %d' % stats.testcases_run)
-        if 'after_filtering' in stats:
-            print('After filtering: %d (%.1f%%)' % (stats.after_filtering, stats.after_filtering_rate))
-        if 'fails' in stats:
-            print('Fails (rate):    %d (%.1f%%)' % (stats.fails, stats.fail_rate))
-
-    def _label_meta(self, i):
-        if self.labels is None:
-            label = None
-        else:
-            label = self.labels if type(self.labels) not in [list, np.array] else self.labels[i]
-        if self.meta is None:
-            meta = None
-        else:
-            meta = self.meta if type(self.meta) not in [list, np.array] else self.meta[i]
-        return label, meta
-
-    def summary(self, n=3, print_fn=None, format_example_fn=None, n_per_testcase=3):
-        """Print stats and example failures
-
-        Parameters
-        ----------
-        n : int
-            number of example failures to show
-        print_fn : function
-            If not None, use this to print a failed test case.
-            Arguments: (xs, preds, confs, expect_results, labels=None, meta=None)
-        format_example_fn : function
-            If not None, use this to print a failed example within a test case
-            Arguments: (x, pred, conf, label=None, meta=None)
-        n_per_testcase : int
-            Maximum number of examples to show for each test case
-        """
-        self.print_stats()
-        if not n:
-            return
-        if print_fn is None:
-            print_fn = self.print
-        def default_format_example(x, pred, conf, *args, **kwargs):
-            softmax = type(conf) in [np.array, np.ndarray]
-            binary = False
-            if softmax:
-                if conf.shape[0] == 2:
-                    conf = conf[1]
-                    return '%.1f %s' % (conf, str(x))
-                elif conf.shape[0] <= 4:
-                    confs = ' '.join(['%.1f' % c for c in conf])
-                    return '%s %s' % (confs, str(x))
-
-                else:
-                    conf = conf[pred]
-                    return '%s (%.1f) %s' % (pred, conf, str(x))
-
-        if format_example_fn is None:
-            format_example_fn = default_format_example
-        fails = self.fail_idxs()
-        if fails.shape[0] == 0:
-            return
-        print()
-        print('Example fails:')
-        fails = np.random.choice(fails, min(fails.shape[0], n), replace=False)
-        for f in fails:
-            d_idx = f if self.run_idxs is None else self.run_idxs[f]
-            # should be format_fn
-            label, meta = self._label_meta(d_idx)
-            # print(label, meta)
-            print_fn(self.data[d_idx], self.results.preds[d_idx],
-                     self.results.confs[d_idx], self.results.expect_results[f],
-                     label, meta, format_example_fn, nsamples=n_per_testcase)
-
-    def _form_examples_per_testcase_for_viz(
-        self, xs, preds, confs, expect_results, labels=None, meta=None, nsamples=3):
-        result = self._extract_examples_per_testcase(
-            xs, preds, confs, expect_results, labels, meta, nsamples, only_include_fail=False)
-        if not result:
-            return []
-        idxs, iters, expect_results_sample = result
-        if not iters:
-            return []
-        start_idx = 1 if self.print_first else 0
-        if self.print_first:
-            base = iters[0]
-            try:
-                conf = base[2][base[1]]
-            except:
-                conf = None
-            old_example = {"text": base[0], "pred": str(base[1]), "conf": conf}
-        else:
-            old_example = None
-
-        examples = []
-        for idx, e in enumerate(iters[start_idx:]):
-            try:
-                conf = e[2][e[1]]
-            except:
-                conf = None
-            example = {
-                "new": {"text": e[0], "pred": str(e[1]), "conf": conf},
-                "old": old_example,
-                "label": e[3],
-                "succeed": int(expect_results_sample[start_idx:][idx] > 0)
-            }
-            examples.append(example)
-        return examples
-
-    def form_test_info(self, name=None, description=None, capability=None):
-        n = len(self.data)
-        fails = self.fail_idxs().shape[0]
-        filtered = self.filtered_idxs().shape[0]
-        return {
-            "name": name if name else self.name,
-            "description": description if description else self.description,
-            "capability": capability if capability else self.capability,
-            "type": self.__class__.__name__.lower(),
-            "tags": [],
-            "stats": {
-                "nfailed": fails,
-                "npassed": n - filtered - fails,
-                "nfiltered": filtered
-            }
-        }
-    def form_testcases(self, n_per_testcase=3):
-        testcases = []
-        nonfiltered_idxs = np.where(self.results.passed != None)[0]
-        for f in nonfiltered_idxs:
-            # should be format_fn
-            label, meta = self._label_meta(f)
-            # print(label, meta)
-            succeed = self.results.passed[f]
-            if succeed is not None:
-                examples = self._form_examples_per_testcase_for_viz(
-                    self.data[f], self.results.preds[f],
-                    self.results.confs[f], self.results.expect_results[f],
-                    label, meta, nsamples=n_per_testcase)
-            else:
-                examples = []
-            if examples:
-                testcases.append({
-                    "examples": examples,
-                    "succeed": int(succeed),
-                    "tags": []
-                })
-        return testcases
-
-    def visual_summary(self, name=None, description=None, capability=None, n_per_testcase=3):
-        self.check_results()
-        # get the test meta
-        test_info = self.form_test_info(name, description, capability)
-        testcases = self.form_testcases(n_per_testcase)
-        return TestSummarizer(test_info, testcases)
+from abc import ABC, abstractmethod
+import dill
+from munch import Munch
+import numpy as np
+import inspect
+from .expect import iter_with_optional, Expect
+
+from .viewer.test_summarizer import TestSummarizer
+
+def load_test(file):
+    dill._dill._reverse_typemap['ClassType'] = type
+    return dill.load(open(file, 'rb'))
+
+def read_pred_file(path, file_format=None, format_fn=None, ignore_header=False):
+    f = open(path, 'r')
+    if ignore_header:
+        f.readline()
+    preds = []
+    confs = []
+    if file_format == 'pred_only':
+        format_fn = lambda x: (int(x), 1) if x.isdigit() else (x, 1)
+    elif file_format == 'softmax':
+        def formatz(x):
+            confs = np.array([float(y) for y in x.split()])
+            pred = int(np.argmax(confs))
+            return pred, confs
+        format_fn = formatz
+    elif file_format == 'pred_and_conf':
+        def formatz(x):
+            pred, conf = x.split()
+            if pred.isdigit():
+                pred = int(pred)
+            return pred, float(conf)
+        format_fn = formatz
+    elif file_format == 'pred_and_softmax':
+        def formatz(x):
+            allz = x.split()
+            pred = allz[0]
+            confs = np.array([float(x) for x in allz[1:]])
+            if pred.isdigit():
+                pred = int(pred)
+            return pred, confs
+        format_fn = formatz
+    elif file_format is None:
+        pass
+    else:
+        raise(Exception('file_format %s not suported. Accepted values are pred_only, softmax, pred_and_conf, pred_and_softmax' % file_format))
+    for l in f:
+        l = l.strip('\n')
+        p, c = format_fn(l)
+        preds.append(p)
+        confs.append(c)
+    return preds, confs
+
+class AbstractTest(ABC):
+    def __init__(self, data, expect, labels=None, meta=None, agg_fn='all',
+                 templates=None, print_first=None, name=None, capability=None,
+                 description=None):
+        self.data = data
+        self.expect = expect
+        self.labels = labels
+        self.meta = meta
+        self.agg_fn = agg_fn
+        self.templates = templates
+        self.print_first = print_first
+        self.run_idxs = None
+        self.name = name
+        self.capability = capability
+        self.description = description
+    def save(self, file):
+        dill.dump(self, open(file, 'wb'), recurse=True)
+
+    @staticmethod
+    def from_file(file):
+        return load_test(file)
+
+    def _extract_examples_per_testcase(
+        self, xs, preds, confs, expect_results, labels, meta, nsamples, only_include_fail=True):
+        iters = list(iter_with_optional(xs, preds, confs, labels, meta))
+        idxs = [0] if self.print_first else []
+        idxs = [i for i in np.argsort(expect_results) if not only_include_fail or expect_results[i] <= 0]
+        if preds is None or (type(preds) == list and len(preds) == 0) or len(idxs) > len(iters):
+            return None
+        if self.print_first:
+            if 0 in idxs:
+                idxs.remove(0)
+            idxs.insert(0, 0)
+        idxs = idxs[:nsamples]
+        iters = [iters[i] for i in idxs]
+        return idxs, iters, [expect_results[i] for i in idxs]
+
+    def print(self, xs, preds, confs, expect_results, labels=None, meta=None, format_example_fn=None, nsamples=3):
+        result = self._extract_examples_per_testcase(
+            xs, preds, confs, expect_results, labels, meta, nsamples, only_include_fail=True)
+        if not result:
+            return
+        idxs, iters, _ = result
+        for x, pred, conf, label, meta in iters:
+            print(format_example_fn(x, pred, conf, label, meta))
+        if type(preds) in [np.array, np.ndarray, list] and len(preds) > 1:
+            print()
+        print('----')
+
+    def check_results(self):
+        if not hasattr(self, 'results') or not self.results:
+            raise(Exception('No results. Run run() first'))
+
+    def set_expect(self, expect):
+        """Sets and updates expectation function
+
+        Parameters
+        ----------
+        expect : function
+            Expectation function, takes an AbstractTest (self) as parameter
+            see expect.py for details
+        """
+        self.expect = expect
+        self.update_expect()
+
+    def update_expect(self):
+        self._check_results()
+        self.results.expect_results = self.expect(self)
+        self.results.passed = Expect.aggregate(self.results.expect_results, self.agg_fn)
+
+    def example_list_and_indices(self, n=None, seed=None):
+        """Subsamples test cases
+
+        Parameters
+        ----------
+        n : int
+            Number of testcases to sample
+        seed : int
+            Seed to use
+
+        Returns
+        -------
+        tuple(list, list)
+            First list is a list of examples
+            Second list maps examples to testcases.
+
+        For example, let's say we have two testcases: [a, b, c] and [d, e].
+        The first list will be [a, b, c, d, e]
+        the second list will be [0, 0, 0, 1, 1]
+
+        Also updates self.run_idxs if n is not None to indicate which testcases
+        were run. Also updates self.result_indexes with the second list.
+
+        """
+        if seed is not None:
+            np.random.seed(seed)
+        self.run_idxs = None
+        idxs = list(range(len(self.data)))
+        if n is not None:
+            idxs = np.random.choice(idxs, min(n, len(idxs)), replace=False)
+            self.run_idxs = idxs
+        if type(self.data[0]) in [list, np.array]:
+            all = [(i, y) for i in idxs for y in self.data[i]]
+            result_indexes, examples = map(list, list(zip(*all)))
+        else:
+            examples = [self.data[i] for i in idxs]
+            result_indexes = idxs# list(range(len(self.data)))
+        self.result_indexes = result_indexes
+        return examples, result_indexes
+
+    def update_results_from_preds(self, preds, confs):
+        """Updates results from preds and confs
+        Assumes that example_lists_and_indices or to_raw_examples or to_raw_file
+        was called before, so that self.result_indexes exists
+        Parameters
+        ----------
+        preds : list
+            Predictions
+        confs : list
+            Confidences
+
+        Updates self.results.preds and self.results.confs
+        """
+        result_indexes = self.result_indexes
+        if type(self.data[0]) == list:
+            self.results.preds = [[] for _ in self.data]
+            self.results.confs  = [[] for _ in self.data]
+            for i, p, c in zip(result_indexes, preds, confs):
+                self.results.preds[i].append(p)
+                self.results.confs[i].append(c)
+            for i in range(len(self.results.preds)):
+                self.results.preds[i] = np.array(self.results.preds[i])
+                self.results.confs[i] = np.array(self.results.confs[i])
+        else:
+            self.results.preds = [None for _ in self.data]
+            self.results.confs = [None for _ in self.data]
+            for i, p, c in zip(result_indexes, preds, confs):
+                self.results.preds[i] = p
+                self.results.confs[i] = c
+
+    def to_raw_examples(self, file_format=None, format_fn=None, n=None, seed=None):
+        """Flattens all test examples into a single list
+
+        Parameters
+        ----------
+        file_format : string, must be one of 'jsonl', 'squad', or None
+            None just calls str(x) for each example in self.data
+        format_fn : function or None
+            If not None, call this function to format each example in self.data
+        n : int
+            If not None, number of samples to draw
+        seed : int
+            Seed to use if n is not None
+
+        Returns
+        -------
+        list(string)
+            List of all examples. Indices of example to test case will be
+            stored in self.result_indexes. If n is not None, self.run_idxs will
+            store the test case indexes.
+        """
+        if file_format == 'jsonl':
+            import json
+            format_fn = lambda x: json.dumps(x)
+        else:
+            if format_fn is None:
+                format_fn = lambda x: str(x).replace('\n', ' ')
+        examples, indices = self.example_list_and_indices(n, seed=seed)
+        examples = [format_fn(x) for x in examples]
+        return examples
+
+    def to_raw_file(self, path, file_format=None, format_fn=str, header=None, n=None, seed=None):
+        """Flatten test cases into individual examples and print them to file.
+        Indices of example to test case will be stored in self.result_indexes.
+        If n is not None, self.run_idxs will store the test case indexes.
+
+        Parameters
+        ----------
+        path : string
+            File path
+        file_format : string, must be one of 'jsonl', 'squad', or None
+            None just calls str(x) for each example in self.data
+        format_fn : function or None
+            If not None, call this function to format each example in self.data
+        header : string
+            If not None, first line of file
+        n : int
+            If not None, number of samples to draw
+        seed : int
+            Seed to use if n is not None
+        """
+        # file_format can be jsonl, TODO
+        # format_fn takes an example and outputs a line in the file
+        ret = ''
+        if header is not None:
+            ret += header.strip('\n') + '\n'
+        examples = self.to_raw_examples(file_format=file_format, format_fn=format_fn, n=n, seed=seed)
+        ret += '\n'.join(examples)
+        f = open(path, 'w')
+        f.write(ret)
+        f.close()
+
+    def _results_exist(self):
+        return hasattr(self, 'results') and self.results
+
+    def _check_results(self):
+        if not self._results_exist():
+            raise(Exception('No results. Run run() first'))
+
+    def _check_create_results(self, overwrite, check_only=False):
+        if self._results_exist() and not overwrite:
+            raise(Exception('Results exist. To overwrite, set overwrite=True'))
+        if not check_only:
+            self.results = Munch()
+
+    def run_from_preds_confs(self, preds, confs, overwrite=False):
+        """Update self.results (run tests) from list of predictions and confidences
+
+        Parameters
+        ----------
+        preds : list
+            predictions
+        confs : list
+            confidences
+        overwrite : bool
+            If False, raise exception if results already exist
+        """
+        self._check_create_results(overwrite)
+        self.update_results_from_preds(preds, confs)
+        self.update_expect()
+
+    def run_from_file(self, path, file_format=None, format_fn=None, ignore_header=False, overwrite=False):
+        """Update self.results (run tests) from a prediction file
+
+        Parameters
+        ----------
+        path : string
+            prediction file path
+        file_format : string
+            None, or one of 'pred_only', 'softmax', 'pred_and_conf', 'pred_and_softmax', 'squad',
+            pred_only: each line has a prediction
+            softmax: each line has prediction probabilities separated by spaces
+            pred_and_conf: each line has a prediction and a confidence value, separated by a space
+            pred_and_softmax: each line has a prediction and all softmax probabilities, separated by a space
+            squad: TODO
+        format_fn : function
+            If not None, function that reads a line in the input file and outputs a tuple of (prediction, confidence)
+        ignore_header : bool
+            If True, skip first line in the file
+        overwrite : bool
+            If False, raise exception if results already exist
+        """
+        # file_format can be 'pred_only' (only preds, conf=1), TODO
+        # Format_fn takes a line in the file and outputs (pred, conf)
+        # Checking just to avoid reading the file in vain
+        self._check_create_results(overwrite, check_only=True)
+        preds, confs = read_pred_file(path, file_format=file_format,
+                                 format_fn=format_fn,
+                                 ignore_header=ignore_header)
+        self.run_from_preds_confs(preds, confs, overwrite=overwrite)
+
+
+
+    def run(self, predict_and_confidence_fn, overwrite=False, verbose=True, n=None, seed=None):
+        """Runs tests
+
+        Parameters
+        ----------
+        predict_and_confidence_fn : function
+            Takes as input a list of examples
+            Outputs a tuple (predictions, confidences)
+        overwrite : bool
+            If False, raise exception if results already exist
+        verbose : bool
+            If True, print extra information
+        n : int
+            If not None, number of samples to draw
+        seed : int
+            Seed to use if n is not None
+
+        Returns
+        -------
+        type
+            Description of returned object.
+
+        """
+        # Checking just to avoid predicting in vain, will be created in run_from_preds_confs
+        self._check_create_results(overwrite, check_only=True)
+        examples, result_indexes = self.example_list_and_indices(n, seed=seed)
+
+        if verbose:
+            print('Predicting %d examples' % len(examples))
+        preds, confs = predict_and_confidence_fn(examples)
+        self.run_from_preds_confs(preds, confs, overwrite=overwrite)
+
+    def fail_idxs(self):
+        self._check_results()
+        return np.where(self.results.passed == False)[0]
+
+    def filtered_idxs(self):
+        self._check_results()
+        return np.where(self.results.passed == None)[0]
+
+    def get_stats(self):
+        stats = Munch()
+        self._check_results()
+        n_run = n = len(self.data)
+        if self.run_idxs is not None:
+            n_run = len(self.run_idxs)
+        fails = self.fail_idxs().shape[0]
+        filtered = self.filtered_idxs().shape[0]
+        nonfiltered = n_run - filtered
+        stats.testcases = n
+        if n_run != n:
+            stats.testcases_run = n_run
+        if filtered:
+            stats.after_filtering = nonfiltered
+            stats.after_filtering_rate = 100 * nonfiltered / n_run
+        if nonfiltered != 0:
+            stats.fails = fails
+            stats.fail_rate = 100 * fails / nonfiltered
+        return stats
+
+
+    def print_stats(self):
+        stats = self.get_stats()
+        print('Test cases:      %d' % stats.testcases)
+        if 'testcases_run' in stats:
+            print('Test cases run:  %d' % stats.testcases_run)
+        if 'after_filtering' in stats:
+            print('After filtering: %d (%.1f%%)' % (stats.after_filtering, stats.after_filtering_rate))
+        if 'fails' in stats:
+            print('Fails (rate):    %d (%.1f%%)' % (stats.fails, stats.fail_rate))
+
+    def _label_meta(self, i):
+        if self.labels is None:
+            label = None
+        else:
+            label = self.labels if type(self.labels) not in [list, np.array] else self.labels[i]
+        if self.meta is None:
+            meta = None
+        else:
+            meta = self.meta if type(self.meta) not in [list, np.array] else self.meta[i]
+        return label, meta
+
+    def summary(self, n=3, print_fn=None, format_example_fn=None, n_per_testcase=3):
+        """Print stats and example failures
+
+        Parameters
+        ----------
+        n : int
+            number of example failures to show
+        print_fn : function
+            If not None, use this to print a failed test case.
+            Arguments: (xs, preds, confs, expect_results, labels=None, meta=None)
+        format_example_fn : function
+            If not None, use this to print a failed example within a test case
+            Arguments: (x, pred, conf, label=None, meta=None)
+        n_per_testcase : int
+            Maximum number of examples to show for each test case
+        """
+        self.print_stats()
+        if not n:
+            return
+        if print_fn is None:
+            print_fn = self.print
+        def default_format_example(x, pred, conf, *args, **kwargs):
+            softmax = type(conf) in [np.array, np.ndarray]
+            binary = False
+            if softmax:
+                if conf.shape[0] == 2:
+                    conf = conf[1]
+                    return '%.1f %s' % (conf, str(x))
+                elif conf.shape[0] <= 4:
+                    confs = ' '.join(['%.1f' % c for c in conf])
+                    return '%s %s' % (confs, str(x))
+
+                else:
+                    conf = conf[pred]
+                    return '%s (%.1f) %s' % (pred, conf, str(x))
+
+        if format_example_fn is None:
+            format_example_fn = default_format_example
+        fails = self.fail_idxs()
+        if fails.shape[0] == 0:
+            return
+        print()
+        print('Example fails:')
+        fails = np.random.choice(fails, min(fails.shape[0], n), replace=False)
+        for f in fails:
+            d_idx = f if self.run_idxs is None else self.run_idxs[f]
+            # should be format_fn
+            label, meta = self._label_meta(d_idx)
+            # print(label, meta)
+            print_fn(self.data[d_idx], self.results.preds[d_idx],
+                     self.results.confs[d_idx], self.results.expect_results[f],
+                     label, meta, format_example_fn, nsamples=n_per_testcase)
+
+    def _form_examples_per_testcase_for_viz(
+        self, xs, preds, confs, expect_results, labels=None, meta=None, nsamples=3):
+        result = self._extract_examples_per_testcase(
+            xs, preds, confs, expect_results, labels, meta, nsamples, only_include_fail=False)
+        if not result:
+            return []
+        idxs, iters, expect_results_sample = result
+        if not iters:
+            return []
+        start_idx = 1 if self.print_first else 0
+        if self.print_first:
+            base = iters[0]
+            try:
+                conf = base[2][base[1]]
+            except:
+                conf = None
+            old_example = {"text": base[0], "pred": str(base[1]), "conf": conf}
+        else:
+            old_example = None
+
+        examples = []
+        for idx, e in enumerate(iters[start_idx:]):
+            try:
+                conf = e[2][e[1]]
+            except:
+                conf = None
+            example = {
+                "new": {"text": e[0], "pred": str(e[1]), "conf": conf},
+                "old": old_example,
+                "label": e[3],
+                "succeed": int(expect_results_sample[start_idx:][idx] > 0)
+            }
+            examples.append(example)
+        return examples
+
+    def form_test_info(self, name=None, description=None, capability=None):
+        n = len(self.data)
+        fails = self.fail_idxs().shape[0]
+        filtered = self.filtered_idxs().shape[0]
+        return {
+            "name": name if name else self.name,
+            "description": description if description else self.description,
+            "capability": capability if capability else self.capability,
+            "type": self.__class__.__name__.lower(),
+            "tags": [],
+            "stats": {
+                "nfailed": fails,
+                "npassed": n - filtered - fails,
+                "nfiltered": filtered
+            }
+        }
+    def form_testcases(self, n_per_testcase=3):
+        testcases = []
+        nonfiltered_idxs = np.where(self.results.passed != None)[0]
+        for f in nonfiltered_idxs:
+            # should be format_fn
+            label, meta = self._label_meta(f)
+            # print(label, meta)
+            succeed = self.results.passed[f]
+            if succeed is not None:
+                examples = self._form_examples_per_testcase_for_viz(
+                    self.data[f], self.results.preds[f],
+                    self.results.confs[f], self.results.expect_results[f],
+                    label, meta, nsamples=n_per_testcase)
+            else:
+                examples = []
+            if examples:
+                testcases.append({
+                    "examples": examples,
+                    "succeed": int(succeed),
+                    "tags": []
+                })
+        return testcases
+
+    def visual_summary(self, name=None, description=None, capability=None, n_per_testcase=3):
+        self.check_results()
+        # get the test meta
+        test_info = self.form_test_info(name, description, capability)
+        testcases = self.form_testcases(n_per_testcase)
+        return TestSummarizer(test_info, testcases)