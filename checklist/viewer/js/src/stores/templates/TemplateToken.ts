import { utils } from "../Utils";
import { RawTemplateToken } from "../Interface";


export class TemplateToken {
    public default: string;
    public tag: string;
    public candidates: string[];
    public normalizeTag: string;
    public needArticle: boolean;

    constructor (token: RawTemplateToken) {
        if (typeof token === "string") {
            this.default = token as string;
            this.candidates = [];
            this.convertTag("");
        } else {
            this.candidates = token[0]; //.filter(utils.uniques)
            this.default = token[0].length > 0 ? token[0][0] : "";
            this.convertTag(token[1]);
        }
    }

    public convertTag(rawTag_: string): void {
        this.needArticle = rawTag_.startsWith("a:");
        this.normalizeTag = rawTag_.split("a:")[rawTag_.split("a:").length-1];
        this.tag = rawTag_;
    }

    public key(): string {
        return utils.normalizeKey(`${this.tag}:${this.default}`);
    }

    public isGeneralMask(): boolean {
<<<<<<< HEAD
        const identifier = this.normalizeTag.replace(/\d+$/, "").toLowerCase();
        return identifier === "bert" || identifier === "mask";
=======
        return this.normalizeTag.replace(/\d+$/, "").toLowerCase() === "mask";
>>>>>>> b99212e1
    }

    public isAbstract(): boolean {
        return this.tag && this.tag !== "" ;//&& !this.isGeneralMask();
    }

    public isEmptyMask(): boolean {
        return this.isGeneralMask() && this.default === "";
    }

    public displayStr(): string {
        return this.isEmptyMask() ? this.displayTag() : this.default;
    }

    public displayTag(useBracelet: boolean=false): string {
        if (useBracelet) {
            return this.isGeneralMask() ? `[${this.tag}]` : `{${this.tag}}`;
        } else {
            return this.tag;
        }
    }
}<|MERGE_RESOLUTION|>--- conflicted
+++ resolved
@@ -32,12 +32,8 @@
     }
 
     public isGeneralMask(): boolean {
-<<<<<<< HEAD
         const identifier = this.normalizeTag.replace(/\d+$/, "").toLowerCase();
         return identifier === "bert" || identifier === "mask";
-=======
-        return this.normalizeTag.replace(/\d+$/, "").toLowerCase() === "mask";
->>>>>>> b99212e1
     }
 
     public isAbstract(): boolean {
